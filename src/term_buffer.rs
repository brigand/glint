--- conflicted
+++ resolved
@@ -1,18 +1,10 @@
-<<<<<<< HEAD
-use crossterm as ct;
-use crossterm::{
-=======
 use crossterm::{
     self as ct,
->>>>>>> 7dbbc0ea
     cursor::{MoveDown, MoveLeft, MoveRight, MoveUp},
     style::Print,
     terminal::{Clear, ClearType},
 };
-<<<<<<< HEAD
-=======
 use std::cmp::Ordering;
->>>>>>> 7dbbc0ea
 use std::io::{self, Write as _W};
 
 // If the number of changed lines is larger than this, then
@@ -125,16 +117,6 @@
     }
 
     fn queue_move_cursor_y(&mut self, down: isize) {
-<<<<<<< HEAD
-        if down > 0 {
-            let down = down as u16;
-            ct::queue!(self.stdout, MoveDown(down), MoveLeft(1000)).unwrap();
-        } else if down < 0 {
-            let up = (-down) as u16;
-            ct::queue!(self.stdout, MoveUp(up), MoveLeft(1000)).unwrap();
-        } else {
-            ct::queue!(self.stdout, MoveLeft(1000)).unwrap();
-=======
         match down.cmp(&0) {
             Ordering::Greater => {
                 let down = down as u16;
@@ -145,7 +127,6 @@
                 ct::queue!(self.stdout, MoveUp(up), MoveLeft(1000)).unwrap();
             }
             _ => ct::queue!(self.stdout, MoveLeft(1000)).unwrap(),
->>>>>>> 7dbbc0ea
         }
     }
 
@@ -194,17 +175,6 @@
 
         let (cx, cy) = (0, state.len() as u16);
         let (dx, dy) = state.get_cursor();
-<<<<<<< HEAD
-        if dy < cy {
-            ct::queue!(self.stdout, MoveUp(cy - dy)).unwrap();
-        } else if dy > cy {
-            ct::queue!(self.stdout, MoveDown(dy - cy)).unwrap();
-        }
-        if dx < cx {
-            ct::queue!(self.stdout, MoveLeft(cx - dx)).unwrap();
-        } else if dx > cx {
-            ct::queue!(self.stdout, MoveRight(dx - cx)).unwrap();
-=======
         match dy.cmp(&cy) {
             Ordering::Less => ct::queue!(self.stdout, MoveUp(cy - dy)).unwrap(),
             Ordering::Greater => ct::queue!(self.stdout, MoveDown(dy - cy)).unwrap(),
@@ -214,7 +184,6 @@
             Ordering::Less => ct::queue!(self.stdout, MoveLeft(cx - dx)).unwrap(),
             Ordering::Greater => ct::queue!(self.stdout, MoveRight(dx - cx)).unwrap(),
             _ => {}
->>>>>>> 7dbbc0ea
         }
 
         ct::queue!(self.stdout, crate::color::reset_item()).unwrap();
