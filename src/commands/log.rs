--- conflicted
+++ resolved
@@ -1,13 +1,8 @@
 use crate::cli;
-<<<<<<< HEAD
-use crossterm as ct;
-use crossterm::style::{Color, Print, SetForegroundColor as SetFg};
-=======
 use crossterm::{
     self as ct,
     style::{Color, Print, SetForegroundColor as SetFg},
 };
->>>>>>> 7dbbc0ea
 use glint::string;
 use glint::{Config, Git};
 use std::io::Write as _Write;
