--- conflicted
+++ resolved
@@ -10,15 +10,9 @@
 license = "MIT"
 
 [dependencies]
-<<<<<<< HEAD
-crossterm = "0.16"
-unic-segment = "0.9"
-structopt = "0.3"
-=======
 crossterm = "0.17.7"
 unic-segment = "0.9.0"
 structopt = "0.3.15"
->>>>>>> 7dbbc0ea
 # Considering using this for `git diff`
 # cursive-multiplex = "^0.2.0"
 
