--- conflicted
+++ resolved
@@ -1,12 +1,7 @@
-<<<<<<< HEAD
-use crossterm as ct;
-use crossterm::event::{self, Event, KeyCode, KeyEvent, KeyModifiers};
-=======
 use crossterm::{
     self as ct,
     event::{self, Event, KeyCode, KeyEvent, KeyModifiers},
 };
->>>>>>> 7dbbc0ea
 
 fn with_raw<R>(f: impl FnOnce() -> R) -> R {
     match ct::terminal::enable_raw_mode() {
@@ -14,11 +9,7 @@
             eprintln!("Failed to convert stdio to raw mode. Can't continue.");
             std::process::exit(1);
         }
-<<<<<<< HEAD
-        Ok(raw_screen) => {
-=======
         Ok(_raw_screen) => {
->>>>>>> 7dbbc0ea
             let r = f();
             let _ignored = ct::terminal::disable_raw_mode();
             r
